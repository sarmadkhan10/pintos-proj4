#include "userprog/process.h"
#include <debug.h>
#include <inttypes.h>
#include <round.h>
#include <stdio.h>
#include <stdlib.h>
#include <string.h>
#include "userprog/gdt.h"
#include "userprog/pagedir.h"
#include "userprog/tss.h"
#include "filesys/directory.h"
#include "filesys/file.h"
#include "filesys/filesys.h"
#include "threads/flags.h"
#include "threads/init.h"
#include "threads/interrupt.h"
#include "threads/palloc.h"
#include "threads/thread.h"
#include "threads/vaddr.h"
#include "threads/malloc.h"

static thread_func start_process NO_RETURN;
<<<<<<< HEAD
static bool
load (const char *cmdline, void
(**eip) (void),
      void **esp);
=======
static bool load (const char *cmdline, void (**eip) (void), void **esp);
static void get_process_args (char *cmd, char** args, int *arg_count);
>>>>>>> d9b9cd4a

//struct list list_thread_children;
static struct list processes_dead;

/*checks for file-system in Thread::file_list
 * returns NULL if not found
 * returns file*
*/
struct file* process_get_file (int fd)
{
  struct thread *t = thread_current();
  struct list_elem *e;

  for (e = list_begin (&t->file_list); e != list_end (&t->file_list);
       e = list_next (e))
        {
          struct process_file *pf = list_entry (e, struct process_file, elem);
          if (fd == pf->fd)
	    {
	      return pf->file;
	    }
        }
  return NULL;
}
/* adds file to Thread::file_list once it is written
 * returns -1 if error
 * else returns fileid
 */
int process_add_file (struct file *f)
{
  struct process_file *pf = malloc(sizeof(struct process_file));
  if (!pf)
    {
      return -1;
    }
  pf->file = f;
  pf->fd = thread_current()->fd;
  thread_current()->fd++;
  list_push_back(&thread_current()->file_list, &pf->elem);
  return pf->fd;
}

/* initializes process related data structures. */
void
process_init (void)
{
  list_init (&processes_dead);
}

/* Starts a new thread running a user program loaded from
 FILENAME.  The new thread may be scheduled (and may even exit)
 before process_execute() returns.  Returns the new process's
 thread id, or TID_ERROR if the thread cannot be created. */
tid_t
process_execute (const char *file_name)
{
<<<<<<< HEAD
  char *fn_copy;
  char *program, *args;

  tid_t tid;

  struct thread *t;
  struct thread_child *t_child;

  struct thread *current_thread;

  /* Make a copy of FILE_NAME.
   Otherwise there's a race between the caller and load(). */
  fn_copy = palloc_get_page (0);
  if (fn_copy == NULL)
    return TID_ERROR;
  strlcpy (fn_copy, file_name, PGSIZE);

  /* Split Program-name and arguments */
  //program = strtok_r (fn_copy, " ", &args);
  //printf ("program: %c", *program);
  //Create new thread with program name/args
  tid = thread_create (fn_copy, PRI_DEFAULT, start_process, fn_copy);
  printf ("here\n");
  if (tid == TID_ERROR)
    {
      palloc_free_page (fn_copy);
    }
  return tid;
=======
    char *fn_copy;
    char *program, *args;

    tid_t tid;

    struct thread *t;
    struct thread_child *t_child;

    struct thread *current_thread;

    /* Make a copy of FILE_NAME.
     Otherwise there's a race between the caller and load(). */
    fn_copy = palloc_get_page (0);
    if (fn_copy == NULL)
      return TID_ERROR;
    strlcpy (fn_copy, file_name, PGSIZE);

    /* Split Program-name and arguments */
    //program = strtok_r (fn_copy, " ", &args);
    //printf ("program: %c", *program);

    //Create new thread with program name/args
    tid = thread_create (fn_copy, PRI_DEFAULT, start_process, fn_copy);
    if (tid == TID_ERROR)
      {
        palloc_free_page (fn_copy);
      }return tid;
>>>>>>> d9b9cd4a
}

/* A thread function that loads a user process and starts it
 running. */
static void
start_process (void *file_name_)
{
  char *file_name = file_name_;
  struct intr_frame if_;
  bool success;

  /* Initialize interrupt frame and load executable. */
  memset (&if_, 0, sizeof if_);
  if_.gs = if_.fs = if_.es = if_.ds = if_.ss = SEL_UDSEG;
  if_.cs = SEL_UCSEG;
  if_.eflags = FLAG_IF | FLAG_MBS;
  success = load (file_name, &if_.eip, &if_.esp);

  /* If load failed, quit. */
  palloc_free_page (file_name);
  if (!success)
    thread_exit (0);

  /* Start the user process by simulating a return from an
   interrupt, implemented by intr_exit (in
   threads/intr-stubs.S).  Because intr_exit takes all of its
   arguments on the stack in the form of a `struct intr_frame',
   we just point the stack pointer (%esp) to our stack frame
   and jump to it. */
  asm volatile ("movl %0, %%esp; jmp intr_exit" : : "g" (&if_) : "memory");
  NOT_REACHED ()
  ;
}

/* Waits for thread TID to die and returns its exit status.  If
 it was terminated by the kernel (i.e. killed due to an
 exception), returns -1.  If TID is invalid or if it was not a
 child of the calling process, or if process_wait() has already
 been successfully called for the given TID, returns -1
 immediately, without waiting.

 This function will be implemented in problem 2-2.  For now, it
 does nothing. */
int
process_wait (tid_t child_tid UNUSED)
{
  while (true)
    ;
  return -1;
}

/* Free the current process's resources. */
void
process_exit (int status)
{
  struct thread *cur = thread_current ();
  uint32_t *pd;

  struct process_info *p_info = malloc (sizeof(struct process_info));

  p_info->tid = cur->tid;
  p_info->parent_tid = cur->parent_tid;
  p_info->status_code = status;

  list_push_back (&processes_dead, &p_info->elem);

  // TODO: remove child processes from processes_dead

  /* Destroy the current process's page directory and switch back
   to the kernel-only page directory. */
  pd = cur->pagedir;
  if (pd != NULL)
    {
      /* Correct ordering here is crucial.  We must set
       cur->pagedir to NULL before switching page directories,
       so that a timer interrupt can't switch back to the
       process page directory.  We must activate the base page
       directory before destroying the process's page
       directory, or our active page directory will be one
       that's been freed (and cleared). */
      cur->pagedir = NULL;
      pagedir_activate (NULL);
      pagedir_destroy (pd);
    }
}

/* Sets up the CPU for running user code in the current
 thread.
 This function is called on every context switch. */
void
process_activate (void)
{
  struct thread *t = thread_current ();

  /* Activate thread's page tables. */
  pagedir_activate (t->pagedir);

  /* Set thread's kernel stack for use in processing
   interrupts. */
  tss_update ();
}

/* We load ELF binaries.  The following definitions are taken
 from the ELF specification, [ELF1], more-or-less verbatim.  */

/* ELF types.  See [ELF1] 1-2. */
typedef uint32_t Elf32_Word, Elf32_Addr, Elf32_Off;
typedef uint16_t Elf32_Half;

/* For use with ELF types in printf(). */
#define PE32Wx PRIx32   /* Print Elf32_Word in hexadecimal. */
#define PE32Ax PRIx32   /* Print Elf32_Addr in hexadecimal. */
#define PE32Ox PRIx32   /* Print Elf32_Off in hexadecimal. */
#define PE32Hx PRIx16   /* Print Elf32_Half in hexadecimal. */

/* Executable header.  See [ELF1] 1-4 to 1-8.
 This appears at the very beginning of an ELF binary. */
struct Elf32_Ehdr
{
  unsigned char e_ident[16];
  Elf32_Half e_type;
  Elf32_Half e_machine;
  Elf32_Word e_version;
  Elf32_Addr e_entry;
  Elf32_Off e_phoff;
  Elf32_Off e_shoff;
  Elf32_Word e_flags;
  Elf32_Half e_ehsize;
  Elf32_Half e_phentsize;
  Elf32_Half e_phnum;
  Elf32_Half e_shentsize;
  Elf32_Half e_shnum;
  Elf32_Half e_shstrndx;
};

/* Program header.  See [ELF1] 2-2 to 2-4.
 There are e_phnum of these, starting at file offset e_phoff
 (see [ELF1] 1-6). */
struct Elf32_Phdr
{
  Elf32_Word p_type;
  Elf32_Off p_offset;
  Elf32_Addr p_vaddr;
  Elf32_Addr p_paddr;
  Elf32_Word p_filesz;
  Elf32_Word p_memsz;
  Elf32_Word p_flags;
  Elf32_Word p_align;
};

/* Values for p_type.  See [ELF1] 2-3. */
#define PT_NULL    0            /* Ignore. */
#define PT_LOAD    1            /* Loadable segment. */
#define PT_DYNAMIC 2            /* Dynamic linking info. */
#define PT_INTERP  3            /* Name of dynamic loader. */
#define PT_NOTE    4            /* Auxiliary info. */
#define PT_SHLIB   5            /* Reserved. */
#define PT_PHDR    6            /* Program header table. */
#define PT_STACK   0x6474e551   /* Stack segment. */

/* Flags for p_flags.  See [ELF3] 2-3 and 2-4. */
#define PF_X 1          /* Executable. */
#define PF_W 2          /* Writable. */
#define PF_R 4          /* Readable. */

static bool
setup_stack (void **esp);
static bool
validate_segment (const struct Elf32_Phdr *, struct file *);
static bool
load_segment (struct file *file, off_t ofs, uint8_t *upage, uint32_t read_bytes,
	      uint32_t zero_bytes,
	      bool writable);

/* Loads an ELF executable from FILE_NAME into the current thread.
 Stores the executable's entry point into *EIP
 and its initial stack pointer into *ESP.
 Returns true if successful, false otherwise. */
bool
load (const char *file_name, void
(**eip) (void),
      void **esp)
{
  struct thread *t = thread_current ();
  struct Elf32_Ehdr ehdr;
  struct file *file = NULL;
  off_t file_ofs;
  bool success = false;
  int i;
  char *save_ptr;
  char *args[5];                        /* max: 10 */
  int arg_count;
  //char fn_copy[50];

  /* Allocate and activate page directory. */
  t->pagedir = pagedir_create ();
  if (t->pagedir == NULL)
    goto done;
  process_activate ();

  //strlcpy(fn_copy, file_name, 50);
  get_process_args ((char *) file_name, args, &arg_count);

  /* Open executable file. */
<<<<<<< HEAD
  file = filesys_open (file_name_only);
  if (file == NULL)
    {
      printf ("load: %s: open failed\n", file_name_only);
      goto done;
=======
  file = filesys_open ((const char *) args[0]);
  if (file == NULL) 
    {
      printf ("load: %s: open failed\n", args[0]);
      goto done; 
>>>>>>> d9b9cd4a
    }

  /* Read and verify executable header. */
  if (file_read (file, &ehdr, sizeof ehdr) != sizeof ehdr
      || memcmp (ehdr.e_ident, "\177ELF\1\1\1", 7) || ehdr.e_type != 2
      || ehdr.e_machine != 3 || ehdr.e_version != 1
      || ehdr.e_phentsize != sizeof(struct Elf32_Phdr) || ehdr.e_phnum > 1024)
    {
      printf ("load: %s: error loading executable\n", file_name);
      goto done;
    }

  /* Read program headers. */
  file_ofs = ehdr.e_phoff;
  for (i = 0; i < ehdr.e_phnum; i++)
    {
      struct Elf32_Phdr phdr;

      if (file_ofs < 0 || file_ofs > file_length (file))
	goto done;
      file_seek (file, file_ofs);

      if (file_read (file, &phdr, sizeof phdr) != sizeof phdr)
	goto done;
      file_ofs += sizeof phdr;
      switch (phdr.p_type)
	{
	case PT_NULL:
	case PT_NOTE:
	case PT_PHDR:
	case PT_STACK:
	default:
	  /* Ignore this segment. */
	  break;
	case PT_DYNAMIC:
	case PT_INTERP:
	case PT_SHLIB:
	  goto done;
	case PT_LOAD:
	  if (validate_segment (&phdr, file))
	    {
	      bool writable = (phdr.p_flags & PF_W) != 0;
	      uint32_t file_page = phdr.p_offset & ~PGMASK;
	      uint32_t mem_page = phdr.p_vaddr & ~PGMASK;
	      uint32_t page_offset = phdr.p_vaddr & PGMASK;
	      uint32_t read_bytes, zero_bytes;
	      if (phdr.p_filesz > 0)
		{
		  /* Normal segment.
		   Read initial part from disk and zero the rest. */
		  read_bytes = page_offset + phdr.p_filesz;
		  zero_bytes = (ROUND_UP(page_offset + phdr.p_memsz, PGSIZE)
		      - read_bytes);
		}
	      else
		{
		  /* Entirely zero.
		   Don't read anything from disk. */
		  read_bytes = 0;
		  zero_bytes = ROUND_UP(page_offset + phdr.p_memsz, PGSIZE);
		}
	      if (!load_segment (file, file_page, (void *) mem_page, read_bytes,
				 zero_bytes, writable))
		goto done;
	    }
	  else
	    goto done;
	  break;
	}
    }

  /* Set up stack. */
  if (!setup_stack (esp, args, arg_count));
    goto done;

  /* Start address. */
  *eip = (void
  (*) (void)) ehdr.e_entry;

  success = true;

  done:
  /* We arrive here whether the load is successful or not. */
  file_close (file);
  return success;
}

/* load() helpers. */

static bool
install_page (void *upage, void *kpage, bool writable);

/* Checks whether PHDR describes a valid, loadable segment in
 FILE and returns true if so, false otherwise. */
static bool
validate_segment (const struct Elf32_Phdr *phdr, struct file *file)
{
  /* p_offset and p_vaddr must have the same page offset. */
  if ((phdr->p_offset & PGMASK) != (phdr->p_vaddr & PGMASK))
    return false;

  /* p_offset must point within FILE. */
  if (phdr->p_offset > (Elf32_Off) file_length (file))
    return false;

  /* p_memsz must be at least as big as p_filesz. */
  if (phdr->p_memsz < phdr->p_filesz)
    return false;

  /* The segment must not be empty. */
  if (phdr->p_memsz == 0)
    return false;

  /* The virtual memory region must both start and end within the
   user address space range. */
  if (!is_user_vaddr ((void *) phdr->p_vaddr))
    return false;
  if (!is_user_vaddr ((void *) (phdr->p_vaddr + phdr->p_memsz)))
    return false;

  /* The region cannot "wrap around" across the kernel virtual
   address space. */
  if (phdr->p_vaddr + phdr->p_memsz < phdr->p_vaddr)
    return false;

  /* Disallow mapping page 0.
   Not only is it a bad idea to map page 0, but if we allowed
   it then user code that passed a null pointer to system calls
   could quite likely panic the kernel by way of null pointer
   assertions in memcpy(), etc. */
  if (phdr->p_vaddr < PGSIZE)
    return false;

  /* It's okay. */
  return true;
}

/* Loads a segment starting at offset OFS in FILE at address
 UPAGE.  In total, READ_BYTES + ZERO_BYTES bytes of virtual
 memory are initialized, as follows:

 - READ_BYTES bytes at UPAGE must be read from FILE
 starting at offset OFS.

 - ZERO_BYTES bytes at UPAGE + READ_BYTES must be zeroed.

 The pages initialized by this function must be writable by the
 user process if WRITABLE is true, read-only otherwise.

 Return true if successful, false if a memory allocation error
 or disk read error occurs. */
static bool
load_segment (struct file *file, off_t ofs, uint8_t *upage, uint32_t read_bytes,
	      uint32_t zero_bytes, bool writable)
{
  ASSERT((read_bytes + zero_bytes) % PGSIZE == 0);
  ASSERT(pg_ofs (upage) == 0);
  ASSERT(ofs % PGSIZE == 0);

  file_seek (file, ofs);
  while (read_bytes > 0 || zero_bytes > 0)
    {
      /* Calculate how to fill this page.
       We will read PAGE_READ_BYTES bytes from FILE
       and zero the final PAGE_ZERO_BYTES bytes. */
      size_t page_read_bytes = read_bytes < PGSIZE ? read_bytes : PGSIZE;
      size_t page_zero_bytes = PGSIZE - page_read_bytes;

      /* Get a page of memory. */
      uint8_t *kpage = palloc_get_page (PAL_USER);
      if (kpage == NULL)
	return false;

      /* Load this page. */
      if (file_read (file, kpage, page_read_bytes) != (int) page_read_bytes)
	{
	  palloc_free_page (kpage);
	  return false;
	}
      memset (kpage + page_read_bytes, 0, page_zero_bytes);

      /* Add the page to the process's address space. */
      if (!install_page (upage, kpage, writable))
	{
	  palloc_free_page (kpage);
	  return false;
	}

      /* Advance. */
      read_bytes -= page_read_bytes;
      zero_bytes -= page_zero_bytes;
      upage += PGSIZE;
    }
  return true;
}

/* Create a minimal stack by mapping a zeroed page at the top of
 user virtual memory. */
static bool
<<<<<<< HEAD
setup_stack (void **esp)
=======
setup_stack (void **esp, char* args[], int* arg_count)
>>>>>>> d9b9cd4a
{
  uint8_t *kpage;
  bool success = false;

  kpage = palloc_get_page (PAL_USER | PAL_ZERO);
  if (kpage != NULL)
    {
      success = install_page (((uint8_t *) PHYS_BASE) - PGSIZE, kpage, true);
      if (success)
	*esp = PHYS_BASE;
      else
	palloc_free_page (kpage);
    }
  return success;
}

/* Adds a mapping from user virtual address UPAGE to kernel
 virtual address KPAGE to the page table.
 If WRITABLE is true, the user process may modify the page;
 otherwise, it is read-only.
 UPAGE must not already be mapped.
 KPAGE should probably be a page obtained from the user pool
 with palloc_get_page().
 Returns true on success, false if UPAGE is already mapped or
 if memory allocation fails. */
static bool
install_page (void *upage, void *kpage, bool writable)
{
  struct thread *t = thread_current ();

  /* Verify that there's not already a page at that virtual
   address, then map our page there. */
  return (pagedir_get_page (t->pagedir, upage) == NULL
<<<<<<< HEAD
      && pagedir_set_page (t->pagedir, upage, kpage, writable));
=======
          && pagedir_set_page (t->pagedir, upage, kpage, writable));
}

/* get the process args + the number of args */
static void
get_process_args (char *cmd, char** args, int *arg_count)
{
  char *save_ptr;
  char *tok;

  *arg_count = 0;

  /* parse all the arguments and keep their count */
  for (tok = strtok_r (cmd, " ", &save_ptr); tok != NULL;
      tok = strtok_r (NULL, " ", &save_ptr))
    {
      args[*arg_count] = tok;

      *arg_count += 1;
    }
>>>>>>> d9b9cd4a
}<|MERGE_RESOLUTION|>--- conflicted
+++ resolved
@@ -20,15 +20,8 @@
 #include "threads/malloc.h"
 
 static thread_func start_process NO_RETURN;
-<<<<<<< HEAD
-static bool
-load (const char *cmdline, void
-(**eip) (void),
-      void **esp);
-=======
 static bool load (const char *cmdline, void (**eip) (void), void **esp);
 static void get_process_args (char *cmd, char** args, int *arg_count);
->>>>>>> d9b9cd4a
 
 //struct list list_thread_children;
 static struct list processes_dead;
@@ -85,7 +78,6 @@
 tid_t
 process_execute (const char *file_name)
 {
-<<<<<<< HEAD
   char *fn_copy;
   char *program, *args;
 
@@ -114,35 +106,6 @@
       palloc_free_page (fn_copy);
     }
   return tid;
-=======
-    char *fn_copy;
-    char *program, *args;
-
-    tid_t tid;
-
-    struct thread *t;
-    struct thread_child *t_child;
-
-    struct thread *current_thread;
-
-    /* Make a copy of FILE_NAME.
-     Otherwise there's a race between the caller and load(). */
-    fn_copy = palloc_get_page (0);
-    if (fn_copy == NULL)
-      return TID_ERROR;
-    strlcpy (fn_copy, file_name, PGSIZE);
-
-    /* Split Program-name and arguments */
-    //program = strtok_r (fn_copy, " ", &args);
-    //printf ("program: %c", *program);
-
-    //Create new thread with program name/args
-    tid = thread_create (fn_copy, PRI_DEFAULT, start_process, fn_copy);
-    if (tid == TID_ERROR)
-      {
-        palloc_free_page (fn_copy);
-      }return tid;
->>>>>>> d9b9cd4a
 }
 
 /* A thread function that loads a user process and starts it
@@ -333,10 +296,9 @@
   off_t file_ofs;
   bool success = false;
   int i;
+  char *file_name_only;
   char *save_ptr;
-  char *args[5];                        /* max: 10 */
-  int arg_count;
-  //char fn_copy[50];
+  char *args;
 
   /* Allocate and activate page directory. */
   t->pagedir = pagedir_create ();
@@ -344,23 +306,14 @@
     goto done;
   process_activate ();
 
-  //strlcpy(fn_copy, file_name, 50);
-  get_process_args ((char *) file_name, args, &arg_count);
+  file_name_only = strtok_r (file_name, " ", &save_ptr);
 
   /* Open executable file. */
-<<<<<<< HEAD
   file = filesys_open (file_name_only);
   if (file == NULL)
     {
       printf ("load: %s: open failed\n", file_name_only);
       goto done;
-=======
-  file = filesys_open ((const char *) args[0]);
-  if (file == NULL) 
-    {
-      printf ("load: %s: open failed\n", args[0]);
-      goto done; 
->>>>>>> d9b9cd4a
     }
 
   /* Read and verify executable header. */
@@ -433,7 +386,7 @@
     }
 
   /* Set up stack. */
-  if (!setup_stack (esp, args, arg_count));
+  if (!setup_stack (esp))
     goto done;
 
   /* Start address. */
@@ -561,11 +514,7 @@
 /* Create a minimal stack by mapping a zeroed page at the top of
  user virtual memory. */
 static bool
-<<<<<<< HEAD
 setup_stack (void **esp)
-=======
-setup_stack (void **esp, char* args[], int* arg_count)
->>>>>>> d9b9cd4a
 {
   uint8_t *kpage;
   bool success = false;
@@ -599,28 +548,5 @@
   /* Verify that there's not already a page at that virtual
    address, then map our page there. */
   return (pagedir_get_page (t->pagedir, upage) == NULL
-<<<<<<< HEAD
       && pagedir_set_page (t->pagedir, upage, kpage, writable));
-=======
-          && pagedir_set_page (t->pagedir, upage, kpage, writable));
-}
-
-/* get the process args + the number of args */
-static void
-get_process_args (char *cmd, char** args, int *arg_count)
-{
-  char *save_ptr;
-  char *tok;
-
-  *arg_count = 0;
-
-  /* parse all the arguments and keep their count */
-  for (tok = strtok_r (cmd, " ", &save_ptr); tok != NULL;
-      tok = strtok_r (NULL, " ", &save_ptr))
-    {
-      args[*arg_count] = tok;
-
-      *arg_count += 1;
-    }
->>>>>>> d9b9cd4a
 }